--- conflicted
+++ resolved
@@ -20,7 +20,6 @@
 
     likelihood = np.sum(np.log(stats.cauchy.pdf(x, loc=alpha, scale=beta)))
     # Compute the 2 components of the prior
-<<<<<<< HEAD
     prior_alpha = np.log(
         stats.uniform.pdf(alpha, loc=alpha_min, scale=alpha_max - alpha_min)
     )
@@ -28,11 +27,6 @@
         stats.uniform.pdf(beta, loc=beta_min, scale=beta_max - beta_min)
     )
     return np.nan_to_num(likelihood + prior_alpha + prior_beta, nan=-np.inf)
-=======
-    prior_alpha = stats.uniform.pdf(alpha, loc=alpha_min, scale=alpha_max - alpha_min)
-    prior_beta = stats.uniform.pdf(beta, loc=beta_min, scale=beta_max - beta_min)
-
-    return likelihood * prior_alpha * prior_beta
 
 
 def intensity_posterior(
@@ -78,5 +72,4 @@
 
     return (
         likelihood_location + likelihood_intensity + prior_alpha + prior_beta + prior_i
-    )
->>>>>>> faee9b47
+    )