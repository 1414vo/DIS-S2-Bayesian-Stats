--- conflicted
+++ resolved
@@ -17,10 +17,7 @@
     ), "Posterior does not behave correctly for out of range parameters"
 
     assert (
-<<<<<<< HEAD
         simple_posterior(0, alpha=0, beta=1e4) < 10e-100
-=======
-        simple_posterior(0, alpha=0, beta=1e4) == 0
     ), "Posterior does not behave correctly for out of range parameters"
 
 
@@ -53,5 +50,4 @@
 
     assert (
         intensity_posterior(0, np.log(0.01), alpha=-100, beta=1, i_0=1e9) == -np.inf
->>>>>>> faee9b47
     ), "Posterior does not behave correctly for out of range parameters"